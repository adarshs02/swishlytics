# Fantasy Basketball Player Predictor

A Next.js application with a Python backend for data processing. It helps predict fantasy basketball player performance based on z-score analysis of their stats.

## Project Structure

- `/`: Root directory
  - `app/`: Main Next.js application directory (App Router).
    - `page.tsx`: The main page component for the user interface.
    - `layout.tsx`: The root layout for the application.
    - `globals.css`: Global stylesheets.
    - `api/`: Contains Next.js API route handlers.
      - `seasons/route.ts`: API endpoint to get available seasons.
      - `seasons/[season]/total_rankings/route.ts`: API endpoint to get player rankings for a specific season.
  - `python_scripts/`: Contains Python scripts for data collection and processing.
    - `collect_and_split_data.py`: Script to fetch raw player data and split it by season.
    - `calculate_combined_z_scores_by_season.py`: Script to calculate z-scores for each stat, per season.
    - `calculate_total_fantasy_scores.py`: Script to calculate the final total fantasy score and rank.
    - `requirements.txt`: Python dependencies.
  - `data/`: Directory for storing data files (CSVs of player stats).
  - `package.json`: Node.js project dependencies and scripts.
  - `.gitignore`: Specifies intentionally untracked files.
  - `README.md`: This file.

## Setup and Usage

### Prerequisites

- Node.js (v18.x or later recommended)
- npm (usually comes with Node.js)
- Python (v3.7.x or later recommended)
- pip (Python package installer)

### 1. Data Generation (Python)

Before running the web application, you need to generate the data files using the Python scripts.

1.  Navigate to the `python_scripts` directory:
    ```bash
    cd python_scripts
    ```
2.  It's recommended to use a virtual environment:
    ```bash
    python -m venv venv
    source venv/bin/activate  # On Windows: venv\Scripts\activate
    ```
3.  Install Python dependencies:
    ```bash
    pip install -r requirements.txt
    ```
4.  Run the data processing pipeline in order:
    ```bash
<<<<<<< HEAD
    python collect_and_split_data.py
    python calculate_combined_z_scores_by_season.py
    python calculate_total_fantasy_scores.py
=======
    python fetch_nba_data.py
>>>>>>> a51299d3
    ```

### 2. Running the Web Application (Next.js)

1.  Navigate to the project root directory.
2.  Install Node.js dependencies:
    ```bash
    npm install
    ```
3.  Start the development server:
    ```bash
    npm run dev
    ```
4.  Open your web browser and go to `http://localhost:3000` to see the application.<|MERGE_RESOLUTION|>--- conflicted
+++ resolved
@@ -50,13 +50,10 @@
     ```
 4.  Run the data processing pipeline in order:
     ```bash
-<<<<<<< HEAD
+    python fetch_nba_data.py
     python collect_and_split_data.py
     python calculate_combined_z_scores_by_season.py
     python calculate_total_fantasy_scores.py
-=======
-    python fetch_nba_data.py
->>>>>>> a51299d3
     ```
 
 ### 2. Running the Web Application (Next.js)
